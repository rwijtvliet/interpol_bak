--- conflicted
+++ resolved
@@ -11,11 +11,7 @@
 
 ### Interpolation in/around a single polygon: `polygon`
 
-<<<<<<< HEAD
 The function `polygon` interpolates values in the 2D-plane, when the values at a nodes of a closed polygon are provided. The algorithm for this is described in [this great paper](https://www.inf.usi.ch/hormann/papers/Hormann.2006.MVC.pdf).
-=======
-The function `polygon` interpolates values in the 2D-plane, when the values at a nodes of a closed polygon are provided. The algorithm for this was developed at Institute of Computer Science of the Clausthal University of Technology and described [in this great paper](https://cgvr.cs.uni-bremen.de/papers/barycentric/barycentric.pdf).
->>>>>>> 254a9a24
 
 Sample use:
 
